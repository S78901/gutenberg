--- conflicted
+++ resolved
@@ -1,28 +1,3 @@
-<<<<<<< HEAD
-tree df98e7c778786f84a1fd65117a961df69669a0c6
-parent 576872f2686d71610299a8c158a1ded1b83ab132
-author Riad Benguella <benguella@gmail.com> 1533560218 +0100
-committer GitHub <noreply@github.com> 1533560218 +0100
-gpgsig -----BEGIN PGP SIGNATURE-----
- 
- wsBcBAABCAAQBQJbaEWaCRBK7hj4Ov3rIwAAdHIIABwtudDpZSszTlzLsW/Rc+8E
- t7LDzArtCe5tbFbDLZneNHeRscHQF8cTF4erImYRXj5jV+tRJOqtporUrSBW3MVF
- AjkZbokvPdTDmVcSVF+Vj9gTd3az7brXXk/w7H1WuHB0khKPH4Wf1ej3Lvq6aNFc
- 1w31EjlO8kym2JoZTaMtr3rMMBaOup3Sq3mLJXvBJwCdr9+CutYREdLhvkfKm1Ew
- H0gNUKUD5f6m2BRA0SDEy5iL/fwLfZ4ZXcQ2CEk3j8PsGRnDoRcskk2n19slBgnz
- sVL6x6z2UVGpqlKwTak7IaY/QIs5gb+/Y1iQi+KQtfbQwr+x4ZkxCAV2kDCOKnY=
- =dbRw
- -----END PGP SIGNATURE-----
- 
-
-Inserter: Try making the inline tokens less important (#8587)
-
-* Inserter: Try making the inline tokens less important
-
-* Move the inline elements after the most used blocks
-
-* Fix inline tokens test
-=======
 tree 3befad25411b0ad13f3d931ce0a53f992011f17a
 parent 6e62e8ab741675577a4327524c66c73535a2fed1
 author Jorge Bernal <jbernal@gmail.com> 1533889056 +0200
@@ -30,16 +5,15 @@
 
 Port heading block to mobile (#8774)
 
-* Adds tagName prop to RichText
-
-Instead of forcing a paragraph, make the wrapper tag logic more generic
-and allow for customization
-
-* Adds React Native implementation of heading block
-
-* Fix lint issues
-
-* Remove RichText tagName default value
-
-* Remove unused (for now) class name props
->>>>>>> 0ef30272
+* Adds tagName prop to RichText
+
+Instead of forcing a paragraph, make the wrapper tag logic more generic
+and allow for customization
+
+* Adds React Native implementation of heading block
+
+* Fix lint issues
+
+* Remove RichText tagName default value
+
+* Remove unused (for now) class name props