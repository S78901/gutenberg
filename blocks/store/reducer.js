--- conflicted
+++ resolved
@@ -88,23 +88,8 @@
  * @return {Object} Updated state.
  */
 export function categories( state = DEFAULT_CATEGORIES, action ) {
-<<<<<<< HEAD
-	switch ( action.type ) {
-		case 'ADD_CATEGORIES':
-			const addedSlugs = map( action.categories, ( category ) => category.slug );
-			const previousState = filter( state, ( category ) => addedSlugs.indexOf( category.slug ) === -1 );
-
-			if ( !! action.atTheEnd ) {
-				return [ ...previousState, ...action.categories ];
-			}
-
-			return [ ...action.categories, ...previousState ];
-		/*
-		 * @frontkom/gutenberg 0.2.0
-		 */
-		case 'REMOVE_CATEGORIES':
-			const nextState = filter( state, ( category ) => action.categories.indexOf( category.slug ) === -1 );
-			return [ ...nextState ];
+	if ( action.type === 'SET_CATEGORIES' ) {
+		return action.categories || [];
 	}
 
 	return state;
@@ -134,10 +119,6 @@
 				...state,
 				[ action.slug ]: true,
 			};
-=======
-	if ( action.type === 'SET_CATEGORIES' ) {
-		return action.categories || [];
->>>>>>> 35a83991
 	}
 
 	return state;
