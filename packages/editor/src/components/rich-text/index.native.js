/**
 * External dependencies
 */
import RCTAztecView from 'react-native-aztec';
import { View, Platform } from 'react-native';

/**
 * WordPress dependencies
 */
import { Component, RawHTML } from '@wordpress/element';
import { withInstanceId, compose } from '@wordpress/compose';
import { BlockFormatControls } from '@wordpress/editor';
import { withSelect } from '@wordpress/data';
import {
	getActiveFormat,
	isEmpty,
	create,
	split,
	toHTMLString,
} from '@wordpress/rich-text';
import { BACKSPACE } from '@wordpress/keycodes';
import { children } from '@wordpress/blocks';

/**
 * Internal dependencies
 */
<<<<<<< HEAD
import FormatEdit from './format-edit';
import FormatToolbar from './format-toolbar';
=======
import styles from './style.scss';

const FORMATTING_CONTROLS = [
	{
		icon: 'editor-bold',
		title: __( 'Bold' ),
		format: 'bold',
	},
	{
		icon: 'editor-italic',
		title: __( 'Italic' ),
		format: 'italic',
	},
	// TODO: get this back after alpha
	// {
	// 	icon: 'admin-links',
	// 	title: __( 'Link' ),
	// 	format: 'link',
	// },
	{
		icon: 'editor-strikethrough',
		title: __( 'Strikethrough' ),
		format: 'strikethrough',
	},
];
>>>>>>> 71186b25

const isRichTextValueEmpty = ( value ) => {
	return ! value || ! value.length;
};

const unescapeSpaces = ( text ) => {
	return text.replace( /&nbsp;|&#160;/gi, ' ' );
};

const gutenbergFormatNamesToAztec = {
	'core/bold': 'bold',
	'core/italic': 'italic',
	'core/strikethrough': 'strikethrough',
};

export class RichText extends Component {
	constructor() {
		super( ...arguments );
		this.isIOS = Platform.OS === 'ios';
		this.onChange = this.onChange.bind( this );
		this.onEnter = this.onEnter.bind( this );
		this.onBackspace = this.onBackspace.bind( this );
		this.onContentSizeChange = this.onContentSizeChange.bind( this );
		this.onFormatChange = this.onFormatChange.bind( this );
		// This prevents a bug in Aztec which triggers onSelectionChange twice on format change
		this.onSelectionChange = this.onSelectionChange.bind( this );
		this.valueToFormat = this.valueToFormat.bind( this );
		this.state = {
			start: 0,
			end: 0,
			formatPlaceholder: null,
		};
	}

	/**
	 * Get the current record (value and selection) from props and state.
	 *
	 * @return {Object} The current record (value and selection).
	 */
	getRecord() {
		const { formatPlaceholder, start, end } = this.state;
		// Since we get the text selection from Aztec we need to be in sync with the HTML `value`
		// Removing leading white spaces using `trim()` should make sure this is the case.
		const { formats, text } = this.formatToValue( this.props.value.trimLeft() );

		return { formats, formatPlaceholder, text, start, end };
	}

	/*
	 * Splits the content at the location of the selection.
	 *
	 * Replaces the content of the editor inside this element with the contents
	 * before the selection. Sends the elements after the selection to the `onSplit`
	 * handler.
	 *
	 */
	splitContent( htmlText, start, end ) {
		const { onSplit } = this.props;

		if ( ! onSplit ) {
			return;
		}

		const record = create( {
			html: htmlText,
			range: null,
			multilineTag: false,
			removeNode: null,
			unwrapNode: null,
			removeAttribute: null,
			filterString: null,
		} );

		// TODO : Fix the index position in AztecNative for Android
		let [ before, after ] = split( { start, end, ...record } );

		// In case split occurs at the trailing or leading edge of the field,
		// assume that the before/after values respectively reflect the current
		// value. This also provides an opportunity for the parent component to
		// determine whether the before/after value has changed using a trivial
		//  strict equality operation.
		if ( isEmpty( after ) ) {
			before = record;
		} else if ( isEmpty( before ) ) {
			after = record;
		}

		if ( before ) {
			before = this.valueToFormat( before );
		}

		if ( after ) {
			after = this.valueToFormat( after );
		}

		// The onSplit event can cause a content update event for this block.  Such event should
		// definitely be processed by our native components, since they have no knowledge of
		// how the split works.  Setting lastEventCount to undefined forces the native component to
		// always update when provided with new content.
		this.lastEventCount = undefined;

		onSplit( before, after );
	}

	valueToFormat( { formats, text } ) {
		const value = toHTMLString( {
			value: { formats, text },
			multilineTag: this.multilineTag,
		} );
		// remove the outer root tags
		return this.removeRootTagsProduceByAztec( value );
	}

	getActiveFormatNames( record ) {
		const {
			formatTypes,
		} = this.props;

		return formatTypes.map( ( { name } ) => name ).filter( ( name ) => {
			return getActiveFormat( record, name ) !== undefined;
		} ).map( ( name ) => gutenbergFormatNamesToAztec[ name ] ).filter( Boolean );
	}

	onFormatChange( record ) {
		let newContent;
		// valueToFormat might throw when converting the record to a tree structure
		// let's ignore the event for now and force a render update so we're still in sync
		try {
			newContent = this.valueToFormat( record );
		} catch ( error ) {
			// eslint-disable-next-line no-console
			console.log( error );
		}
		this.setState( {
			formatPlaceholder: record.formatPlaceholder,
		} );
		if ( newContent && newContent !== this.props.value ) {
			this.props.onChange( newContent );
		} else {
			// make sure the component rerenders without refreshing the text on gutenberg
			// (this can trigger other events that might update the active formats on aztec)
			this.lastEventCount = 0;
			this.forceUpdate();
		}
	}

	/*
	 * Cleans up any root tags produced by aztec.
	 * TODO: This should be removed on a later version when aztec doesn't return the top tag of the text being edited
	 */

	removeRootTagsProduceByAztec( html ) {
		const openingTagRegexp = RegExp( '^<' + this.props.tagName + '>', 'gim' );
		const closingTagRegexp = RegExp( '</' + this.props.tagName + '>$', 'gim' );
		return html.replace( openingTagRegexp, '' ).replace( closingTagRegexp, '' );
	}

	/*
	 * Handles any case where the content of the AztecRN instance has changed
	 */
	onChange( event ) {
		this.lastEventCount = event.nativeEvent.eventCount;
		const contentWithoutRootTag = this.removeRootTagsProduceByAztec( unescapeSpaces( event.nativeEvent.text ) );
		this.lastContent = contentWithoutRootTag;
		this.props.onChange( this.lastContent );
	}

	/**
	 * Handles any case where the content of the AztecRN instance has changed in size
	 */

	onContentSizeChange( contentSize ) {
		const contentHeight = contentSize.height;
		this.forceUpdate(); // force re-render the component skipping shouldComponentUpdate() See: https://reactjs.org/docs/react-component.html#forceupdate
		this.props.onContentSizeChange( {
			aztecHeight: contentHeight,
		} );
	}

	// eslint-disable-next-line no-unused-vars
	onEnter( event ) {
		if ( ! this.props.onSplit ) {
			// TODO: insert the \n char instead?
			return;
		}

		this.splitContent( unescapeSpaces( event.nativeEvent.text ), event.nativeEvent.selectionStart, event.nativeEvent.selectionEnd );
	}

	// eslint-disable-next-line no-unused-vars
	onBackspace( event ) {
		const { onMerge, onRemove } = this.props;
		if ( ! onMerge && ! onRemove ) {
			return;
		}

		const keyCode = BACKSPACE; // TODO : should we differentiate BACKSPACE and DELETE?
		const isReverse = keyCode === BACKSPACE;

		const empty = this.isEmpty();

		if ( onMerge ) {
			onMerge( ! isReverse );
		}

		// Only handle remove on Backspace. This serves dual-purpose of being
		// an intentional user interaction distinguishing between Backspace and
		// Delete to remove the empty field, but also to avoid merge & remove
		// causing destruction of two fields (merge, then removed merged).
		if ( onRemove && empty && isReverse ) {
			onRemove( ! isReverse );
		}
	}

	onSelectionChange( start, end, text ) {
		// `end` can be less than `start` on iOS
		// Let's fix that here so `rich-text/slice` can work properly
		const realStart = Math.min( start, end );
		const realEnd = Math.max( start, end );
		const noChange = this.state.start === start && this.state.end === end;
		const isTyping = this.state.start + 1 === realStart;
		const shouldKeepFormats = noChange || isTyping;
		// update format placeholder to continue writing in the current format
		// or set it to null if user jumped to another part in the text
		const formatPlaceholder = shouldKeepFormats && this.state.formatPlaceholder ? {
			...this.state.formatPlaceholder,
			index: realStart,
		} : null;
		this.setState( {
			start: realStart,
			end: realEnd,
			formatPlaceholder,
		} );
		// we don't want to refresh aztec as no content can have changed from this event
		// let's update lastContent to prevent that in shouldComponentUpdate
		this.lastContent = this.removeRootTagsProduceByAztec( unescapeSpaces( text ) );
		this.props.onChange( this.lastContent );
	}

	isEmpty() {
		return isEmpty( this.formatToValue( this.props.value ) );
	}

	formatToValue( value ) {
		// Handle deprecated `children` and `node` sources.
		if ( Array.isArray( value ) ) {
			return create( {
				html: children.toHTML( value ),
				multilineTag: this.multilineTag,
			} );
		}

		if ( this.props.format === 'string' ) {
			return create( {
				html: value,
				multilineTag: this.multilineTag,
			} );
		}

		// Guard for blocks passing `null` in onSplit callbacks. May be removed
		// if onSplit is revised to not pass a `null` value.
		if ( value === null ) {
			return create();
		}

		return value;
	}

	shouldComponentUpdate( nextProps ) {
		if ( nextProps.tagName !== this.props.tagName || nextProps.isSelected !== this.props.isSelected ) {
			this.lastEventCount = undefined;
			this.lastContent = undefined;
			return true;
		}

		// TODO: Please re-introduce the check to avoid updating the content right after an `onChange` call.
		// It was removed in https://github.com/WordPress/gutenberg/pull/12417 to fix undo/redo problem.

		// If the component is changed React side (undo/redo/merging/splitting/custom text actions)
		// we need to make sure the native is updated as well
		if ( ( typeof nextProps.value !== 'undefined' ) &&
			( typeof this.lastContent !== 'undefined' ) &&
			nextProps.value !== this.lastContent ) {
			this.lastEventCount = undefined; // force a refresh on the native side
		}

		return true;
	}

	componentDidMount() {
		if ( this.props.isSelected ) {
			this._editor.focus();
		}
	}

	componentWillUnmount() {
		if ( this._editor.isFocused() ) {
			this._editor.blur();
		}
	}

	componentDidUpdate( prevProps ) {
		if ( this.props.isSelected && ! prevProps.isSelected ) {
			this._editor.focus();
		} else if ( ! this.props.isSelected && prevProps.isSelected && this.isIOS ) {
			this._editor.blur();
		}
	}

	render() {
		const {
			tagName,
			style,
			formattingControls,
			isSelected,
		} = this.props;

		const record = this.getRecord();
		// Save back to HTML from React tree
		const html = `<${ tagName }>${ this.valueToFormat( record ) }</${ tagName }>`;

		return (
			<View>
				{ isSelected && (
					<BlockFormatControls>
						<FormatToolbar controls={ formattingControls } />
					</BlockFormatControls>
				) }
				<RCTAztecView
					ref={ ( ref ) => {
						this._editor = ref;
					} }
					text={ { text: html, eventCount: this.lastEventCount } }
					onChange={ this.onChange }
					onFocus={ this.props.onFocus }
					onBlur={ this.props.onBlur }
					onEnter={ this.onEnter }
					onBackspace={ this.onBackspace }
					activeFormats={ this.getActiveFormatNames( record ) }
					onContentSizeChange={ this.onContentSizeChange }
					onCaretVerticalPositionChange={ this.props.onCaretVerticalPositionChange }
					onSelectionChange={ this.onSelectionChange }
					isSelected={ isSelected }
					blockType={ { tag: tagName } }
					color={ 'black' }
					maxImagesWidth={ 200 }
					style={ style }
					fontFamily={ this.props.fontFamily || styles[ 'editor-rich-text' ].fontFamily }
					fontSize={ this.props.fontSize }
					fontWeight={ this.props.fontWeight }
					fontStyle={ this.props.fontStyle }
				/>
				{ isSelected && <FormatEdit value={ record } onChange={ this.onFormatChange } /> }
			</View>
		);
	}
}

RichText.defaultProps = {
	formattingControls: [ 'bold', 'italic', 'link', 'strikethrough' ],
	format: 'string',
};

const RichTextContainer = compose( [
	withInstanceId,
	withSelect( ( select ) => {
		const { getFormatTypes } = select( 'core/rich-text' );

		return {
			formatTypes: getFormatTypes(),
		};
	} ),
] )( RichText );

RichTextContainer.Content = ( { value, format, tagName: Tag, ...props } ) => {
	let content;
	switch ( format ) {
		case 'string':
			content = <RawHTML>{ value }</RawHTML>;
			break;
	}

	if ( Tag ) {
		return <Tag { ...props }>{ content }</Tag>;
	}

	return content;
};

RichTextContainer.isEmpty = isRichTextValueEmpty;

RichTextContainer.Content.defaultProps = {
	format: 'string',
};

export default RichTextContainer;
export { RichTextShortcut } from './shortcut';
export { RichTextToolbarButton } from './toolbar-button';<|MERGE_RESOLUTION|>--- conflicted
+++ resolved
@@ -24,36 +24,10 @@
 /**
  * Internal dependencies
  */
-<<<<<<< HEAD
 import FormatEdit from './format-edit';
 import FormatToolbar from './format-toolbar';
-=======
+
 import styles from './style.scss';
-
-const FORMATTING_CONTROLS = [
-	{
-		icon: 'editor-bold',
-		title: __( 'Bold' ),
-		format: 'bold',
-	},
-	{
-		icon: 'editor-italic',
-		title: __( 'Italic' ),
-		format: 'italic',
-	},
-	// TODO: get this back after alpha
-	// {
-	// 	icon: 'admin-links',
-	// 	title: __( 'Link' ),
-	// 	format: 'link',
-	// },
-	{
-		icon: 'editor-strikethrough',
-		title: __( 'Strikethrough' ),
-		format: 'strikethrough',
-	},
-];
->>>>>>> 71186b25
 
 const isRichTextValueEmpty = ( value ) => {
 	return ! value || ! value.length;
