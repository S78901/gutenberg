--- conflicted
+++ resolved
@@ -347,16 +347,13 @@
 
 		const record = this.getRecord();
 		// Save back to HTML from React tree
-<<<<<<< HEAD
-		const html = `<${ tagName }>${ this.valueToFormat( record ) }</${ tagName }>`;
-=======
-		let html = '<' + tagName + '>' + value + '</' + tagName + '>';
+		const value = this.valueToFormat( record );
+		let html = `<${ tagName }>${ value }</${ tagName }>`;
 		// We need to check if the value is undefined or empty, and then assign it properly otherwise the placeholder is not visible
 		if ( value === undefined || value === '' ) {
 			html = '';
 			this.lastEventCount = undefined; // force a refresh on the native side
 		}
->>>>>>> ed4f8c89
 
 		return (
 			<View>
