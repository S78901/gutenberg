/**
 * @format
 * @flow
 */

import React from 'react';
import { Platform, Switch, Text, View, FlatList, KeyboardAvoidingView } from 'react-native';
import RecyclerViewList, { DataSource } from 'react-native-recyclerview-list';
import BlockHolder from './block-holder';
import { ToolbarButton } from './constants';
import type { BlockType } from '../store/';
import styles from './block-manager.scss';
import BlockPicker from './block-picker';
import HTMLTextInput from '../components/html-text-input';

// Gutenberg imports
import { createBlock, getBlockType, switchToBlockType } from '@wordpress/blocks';

export type BlockListType = {
	onChange: ( clientId: string, attributes: mixed ) => void,
	focusBlockAction: string => mixed,
	moveBlockUpAction: string => mixed,
	moveBlockDownAction: string => mixed,
	deleteBlockAction: string => mixed,
	createBlockAction: ( string, BlockType, string ) => mixed,
	parseBlocksAction: string => mixed,
<<<<<<< HEAD
	serializeToNativeAction: void => void,
=======
	mergeBlocksAction: ( string, string, BlockType ) => mixed,
>>>>>>> ca9b4429
	blocks: Array<BlockType>,
	aztechtml: string,
	refresh: boolean,
};

type PropsType = BlockListType;
type StateType = {
	dataSource: DataSource,
	showHtml: boolean,
	inspectBlocks: boolean,
	blockTypePickerVisible: boolean,
	selectedBlockType: string,
};

export default class BlockManager extends React.Component<PropsType, StateType> {
	constructor( props: PropsType ) {
		super( props );
		this.state = {
			dataSource: new DataSource( this.props.blocks, ( item: BlockType ) => item.clientId ),
			showHtml: false,
			inspectBlocks: false,
			blockTypePickerVisible: false,
			selectedBlockType: 'core/paragraph', // just any valid type to start from
		};
	}

	onBlockHolderPressed( clientId: string ) {
		this.props.focusBlockAction( clientId );
	}

	getDataSourceIndexFromClientId( clientId: string ) {
		for ( let i = 0; i < this.state.dataSource.size(); ++i ) {
			const block = this.state.dataSource.get( i );
			if ( block.clientId === clientId ) {
				return i;
			}
		}
		return -1;
	}

	findDataSourceIndexForFocusedItem() {
		for ( let i = 0; i < this.state.dataSource.size(); ++i ) {
			const block = this.state.dataSource.get( i );
			if ( block.focused === true ) {
				return i;
			}
		}
		return -1;
	}

	// TODO: in the near future this will likely be changed to onShowBlockTypePicker and bound to this.props
	// once we move the action to the toolbar
	showBlockTypePicker( show: boolean ) {
		this.setState( { ...this.state, blockTypePickerVisible: show } );
	}

	onBlockTypeSelected( itemValue: string ) {
		this.setState( { ...this.state, selectedBlockType: itemValue, blockTypePickerVisible: false } );

		// find currently focused block
		const focusedItemIndex = this.findDataSourceIndexForFocusedItem();
		const clientIdFocused = this.state.dataSource.get( focusedItemIndex ).clientId;

		// create an empty block of the selected type
		const newBlock = createBlock( itemValue, { content: 'new test text for a ' + itemValue + ' block' } );
		newBlock.focused = false;

		// set it into the datasource, and use the same object instance to send it to props/redux
		this.state.dataSource.splice( focusedItemIndex + 1, 0, newBlock );
		this.props.createBlockAction( newBlock.clientId, newBlock, clientIdFocused );

		// now set the focus
		this.props.focusBlockAction( newBlock.clientId );
	}

	static getDerivedStateFromProps( props: PropsType, state: StateType ) {
		if ( props.fullparse === true ) {
			return {
				...state,
				dataSource: new DataSource( props.blocks, ( item: BlockType ) => item.clientId ),
			};
		}
		// no state change necessary
		return null;
	}

	onToolbarButtonPressed( button: number, clientId: string ) {
		const dataSourceBlockIndex = this.getDataSourceIndexFromClientId( clientId );
		switch ( button ) {
			case ToolbarButton.UP:
				this.state.dataSource.moveUp( dataSourceBlockIndex );
				this.props.moveBlockUpAction( clientId );
				break;
			case ToolbarButton.DOWN:
				this.state.dataSource.moveDown( dataSourceBlockIndex );
				this.props.moveBlockDownAction( clientId );
				break;
			case ToolbarButton.DELETE:
				this.state.dataSource.splice( dataSourceBlockIndex, 1 );
				this.props.deleteBlockAction( clientId );
				break;
			case ToolbarButton.PLUS:
				this.showBlockTypePicker( true );
				break;
			case ToolbarButton.SETTINGS:
				// TODO: implement settings
				break;
		}
	}

	componentDidUpdate() {
		// List has been updated, tell the recycler view to update the view
		this.state.dataSource.setDirty();
	}

	insertBlocksAfter( clientId: string, blocks: Array<Object> ) {
		// find currently focused block
		const focusedItemIndex = this.getDataSourceIndexFromClientId( clientId );

		const newBlock = blocks[ 0 ];
		newBlock.focused = true;

		// set it into the datasource, and use the same object instance to send it to props/redux
		this.state.dataSource.splice( focusedItemIndex + 1, 0, newBlock );
		this.props.createBlockAction( newBlock.clientId, newBlock, clientId );

		// now set the focus
		this.props.focusBlockAction( newBlock.clientId ); // this not working atm
	}

	mergeBlocks( clientId: string, forward: boolean ) {
		// find currently focused block
		const focusedItemIndex = this.getDataSourceIndexFromClientId( clientId );
		// Do nothing when it's the first block and backspace is pressed
		// Do nothing when it's the last block and delete is pressed
		if (
			( ! forward && focusedItemIndex === 0 ) ||
			( forward && ! focusedItemIndex === this.state.dataSource.size() - 1 )
		) {
			return;
		}

		let blockA = null;
		let blockB = null;
		if ( forward ) {
			blockA = this.state.dataSource.get( focusedItemIndex );
			blockB = this.state.dataSource.get( focusedItemIndex + 1 );
		} else {
			blockA = this.state.dataSource.get( focusedItemIndex - 1 );
			blockB = this.state.dataSource.get( focusedItemIndex );
		}

		const blockType = getBlockType( blockA.name );

		// Only focus the previous block if it's not mergeable
		if ( ! blockType.merge ) {
			// TO DO: move the focus to the prev block
			return;
		}

		// TODO: there is a problem with block transformation
		// let's stop here until we fix the problems with block transformation routine
		if ( blockA.name !== blockB.name ) {
			return;
		}

		// We can only merge blocks with similar types
		// thus, we transform the block to merge first
		const blocksWithTheSameType = blockA.name === blockB.name ?
			[ blockB ] :
			switchToBlockType( blockB, blockA.name );

		// If the block types can not match, do nothing
		if ( ! blocksWithTheSameType || ! blocksWithTheSameType.length ) {
			return;
		}

		// Calling the merge to update the attributes and remove the block to be merged
		const updatedAttributes = blockType.merge(
			blockA.attributes,
			blocksWithTheSameType[ 0 ].attributes
		);

		const newBlock = {
			...blockA,
			attributes: {
				...blockA.attributes,
				...updatedAttributes,
			},
		};
		newBlock.focused = true;

		// set it into the datasource, and use the same object instance to send it to props/redux
		this.state.dataSource.splice( this.getDataSourceIndexFromClientId( blockA.clientId ), 2, newBlock );
		this.props.mergeBlocksAction( blockA.clientId, blockB.clientId, newBlock );
	}

	onChange( clientId: string, attributes: mixed ) {
		// Update Redux store
		this.props.onChange( clientId, attributes );

		// Change the data source
		const index = this.getDataSourceIndexFromClientId( clientId );
		const dataSource = this.state.dataSource;
		const block = dataSource.get( index );
		block.attributes = attributes;
		dataSource.set( index, block );
	}

	renderList() {
		let list;
		const behavior = Platform.OS === 'ios' ? 'padding' : null;
		if ( Platform.OS === 'android' ) {
			list = (
				<RecyclerViewList
					style={ styles.list }
					dataSource={ this.state.dataSource }
					renderItem={ this.renderItem.bind( this ) }
					ListEmptyComponent={
						<View style={ { borderColor: '#e7e7e7', borderWidth: 10, margin: 10, padding: 20 } }>
							<Text style={ { fontSize: 15 } }>No blocks :(</Text>
						</View>
					}
				/>
			);
		} else {
			// TODO: we won't need this. This just a temporary solution until we implement the RecyclerViewList native code for iOS
			list = (
				<FlatList
					style={ styles.list }
					data={ this.props.blocks }
					extraData={ this.props.refresh, this.state.inspectBlocks }
					keyExtractor={ ( item ) => item.clientId }
					renderItem={ this.renderItem.bind( this ) }
				/>
			);
		}
		return (
			<KeyboardAvoidingView style={ { flex: 1 } } behavior={ behavior }>
				{ list }
			</KeyboardAvoidingView>
		);
	}

	render() {
		const list = this.renderList();
		const blockTypePicker = (
			<BlockPicker
				visible={ this.state.blockTypePickerVisible }
				onDismiss={ () => {
					this.showBlockTypePicker( false );
				} }
				onValueSelected={ ( itemValue ) => {
					this.onBlockTypeSelected( itemValue );
				} }
			/>
		);

		return (
			<View style={ styles.container }>
				<View style={ styles.switch }>
					<Switch
						activeText={ 'On' }
						inActiveText={ 'Off' }
						value={ this.state.showHtml }
						onValueChange={ this.handleSwitchEditor }
					/>
					<Text style={ styles.switchLabel }>View html output</Text>
					<Switch
						activeText={ 'On' }
						inActiveText={ 'Off' }
						value={ this.state.inspectBlocks }
						onValueChange={ this.handleInspectBlocksChanged }
					/>
					<Text style={ styles.switchLabel }>Inspect blocks</Text>
				</View>
				{ this.state.showHtml && this.renderHTML() }
				{ ! this.state.showHtml && list }
				{ blockTypePicker }
			</View>
		);
	}

	handleSwitchEditor = ( showHtml: boolean ) => {
		this.setState( { showHtml } );
	}

	handleInspectBlocksChanged = ( inspectBlocks: boolean ) => {
		this.setState( { inspectBlocks } );
	}

	renderItem( value: { item: BlockType, clientId: string } ) {
		const insertHere = (
			<View style={ styles.containerStyleAddHere } >
				<View style={ styles.lineStyleAddHere }></View>
				<Text style={ styles.labelStyleAddHere } >ADD BLOCK HERE</Text>
				<View style={ styles.lineStyleAddHere }></View>
			</View>
		);

		return (
			<View>
				<BlockHolder
					key={ value.clientId }
					onToolbarButtonPressed={ this.onToolbarButtonPressed.bind( this ) }
					onBlockHolderPressed={ this.onBlockHolderPressed.bind( this ) }
					onChange={ this.onChange.bind( this ) }
					showTitle={ this.state.inspectBlocks }
					focused={ value.item.focused }
					clientId={ value.clientId }
					insertBlocksAfter={ ( blocks ) =>
						this.insertBlocksAfter.bind( this )( value.item.clientId, blocks )
					}
					mergeBlocks={ ( forward = false ) =>
						this.mergeBlocks.bind( this )( value.item.clientId, forward )
					}
					{ ...value.item }
				/>
				{ this.state.blockTypePickerVisible && value.item.focused && insertHere }
			</View>
		);
	}

	renderHTML() {
		return (
			<HTMLTextInput { ...this.props } />
		);
	}
}<|MERGE_RESOLUTION|>--- conflicted
+++ resolved
@@ -24,11 +24,8 @@
 	deleteBlockAction: string => mixed,
 	createBlockAction: ( string, BlockType, string ) => mixed,
 	parseBlocksAction: string => mixed,
-<<<<<<< HEAD
 	serializeToNativeAction: void => void,
-=======
 	mergeBlocksAction: ( string, string, BlockType ) => mixed,
->>>>>>> ca9b4429
 	blocks: Array<BlockType>,
 	aztechtml: string,
 	refresh: boolean,
