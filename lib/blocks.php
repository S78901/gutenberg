--- conflicted
+++ resolved
@@ -110,31 +110,7 @@
 	}
 }
 
-<<<<<<< HEAD
-/**
- * Retrieve the dynamic blocks regular expression for searching.
- *
- * @since 3.6.0
- *
- * @return string
- */
-function get_dynamic_blocks_regex() {
-	$dynamic_block_names   = get_dynamic_block_names();
-
-	// Escape block name for regular expression.
-	$dynamic_block_names = array_map( 'preg_quote', $dynamic_block_names );
-
-	// Join block names into capture group alternation.
-	$dynamic_block_names = implode( '|', $dynamic_block_names );
-
-	// Allow implicit core namespace, but don't capture.
-	$dynamic_block_names = str_replace( 'core/', '(?:core/)?', $dynamic_block_names );
-
-	// Escape namespace, not handled by preg_quote.
-	$dynamic_block_names = str_replace( '/', '\/', $dynamic_block_names );
-
-	return '/<!--\s+wp:(' . $dynamic_block_names . ')(\s+(\{.*?\}))?\s+(\/)?-->/';
-=======
+
 if ( ! function_exists( 'get_dynamic_blocks_regex' ) ) {
 	/**
 	 * Retrieve the dynamic blocks regular expression for searching.
@@ -145,29 +121,21 @@
 	 */
 	function get_dynamic_blocks_regex() {
 		$dynamic_block_names   = get_dynamic_block_names();
-		$dynamic_block_pattern = (
-			'/<!--\s+wp:(' .
-			str_replace(
-				'/',
-				'\/',                 // Escape namespace, not handled by preg_quote.
-				str_replace(
-					'core/',
-					'(?:core/)?', // Allow implicit core namespace, but don't capture.
-					implode(
-						'|',                   // Join block names into capture group alternation.
-						array_map(
-							'preg_quote',    // Escape block name for regular expression.
-							$dynamic_block_names
-						)
-					)
-				)
-			) .
-			')(\s+(\{.*?\}))?\s+(\/)?-->/'
-		);
-
-		return $dynamic_block_pattern;
-	}
->>>>>>> 5a546b0b
+
+		// Escape block name for regular expression.
+		$dynamic_block_names = array_map( 'preg_quote', $dynamic_block_names );
+
+		// Join block names into capture group alternation.
+		$dynamic_block_names = implode( '|', $dynamic_block_names );
+
+		// Allow implicit core namespace, but don't capture.
+		$dynamic_block_names = str_replace( 'core/', '(?:core/)?', $dynamic_block_names );
+
+		// Escape namespace, not handled by preg_quote.
+		$dynamic_block_names = str_replace( '/', '\/', $dynamic_block_names );
+
+		return '/<!--\s+wp:(' . $dynamic_block_names . ')(\s+(\{.*?\}))?\s+(\/)?-->/';
+	}
 }
 
 /**
